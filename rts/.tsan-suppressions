# ThreadSanitizer suppressions.
# See Note [ThreadSanitizer] in includes/rts/TSANUtils.h.

# This is a known race but is benign
race:capability_is_busy

# This is a benign race during IO manager shutdown (between ioManagerWakeup
# and GHC.Event.Control.closeControl).
race:ioManagerWakeup
<<<<<<< HEAD
race:base_GHCziEventziControl_zdwcloseControl_info
=======

# This is a potentially problematic race which I have yet to work out
# (#17289)
race:handle_tick
>>>>>>> bfbe4366
<|MERGE_RESOLUTION|>--- conflicted
+++ resolved
@@ -7,11 +7,8 @@
 # This is a benign race during IO manager shutdown (between ioManagerWakeup
 # and GHC.Event.Control.closeControl).
 race:ioManagerWakeup
-<<<<<<< HEAD
 race:base_GHCziEventziControl_zdwcloseControl_info
-=======
 
 # This is a potentially problematic race which I have yet to work out
 # (#17289)
-race:handle_tick
->>>>>>> bfbe4366
+race:handle_tick