module Rules (buildRules, oracleRules, packageTargets, topLevelTargets) where

import qualified Hadrian.Oracles.ArgsHash
import qualified Hadrian.Oracles.DirectoryContents
import qualified Hadrian.Oracles.KeyValue
import qualified Hadrian.Oracles.Path

import Context
import Expression
import Flavour
import GHC
import qualified Oracles.ModuleFiles
import qualified Rules.Compile
import qualified Rules.Data
import qualified Rules.Dependencies
import qualified Rules.Documentation
import qualified Rules.Generate
import qualified Rules.Cabal
import qualified Rules.Configure
import qualified Rules.Gmp
import qualified Rules.Libffi
import qualified Rules.Library
import qualified Rules.Perl
import qualified Rules.Program
import qualified Rules.Register
import Settings
<<<<<<< HEAD
=======
import Settings.Path (inplaceLibCopyTargets, pkgLibraryFile,
                      pkgSetupConfigFile, pkgHaddockFile)
>>>>>>> 0c67f7d2
import Target
import Utilities

allStages :: [Stage]
allStages = [minBound ..]

-- | This rule 'need' all top-level build targets
-- or Stage1Only targets
topLevelTargets :: Rules ()
topLevelTargets = action $ do
    let libraryPackages = filter isLibrary (knownPackages \\ [rts, libffi])
    need =<< if stage1Only
             then do
                 libs <- concatForM [Stage0, Stage1] $ \stage ->
                     concatForM libraryPackages $ packageTargets stage
                 prgs <- concatForM programsStage1Only $ packageTargets Stage0
                 return $ libs ++ prgs ++ inplaceLibCopyTargets
             else do
                 targets <- concatForM allStages $ \stage ->
                                concatForM (knownPackages \\ [rts, libffi]) $ packageTargets stage
                 return $ targets ++ inplaceLibCopyTargets

-- | Return the list of targets associated with a given 'Stage' and 'Package'.
packageTargets :: Stage -> Package -> Action [FilePath]
packageTargets stage pkg = do
    let context = vanillaContext stage pkg
    activePackages <- interpretInContext context getPackages
    if pkg `notElem` activePackages
    then return [] -- Skip inactive packages.
    else if isLibrary pkg
        then do -- Collect all targets of a library package.
            ways    <- interpretInContext context getLibraryWays
            libs    <- mapM (pkgLibraryFile . Context stage pkg) ways
            docs    <- interpretInContext context =<< buildHaddock <$> flavour
            more    <- libraryTargets context
            setup   <- pkgSetupConfigFile context
            haddock <- pkgHaddockFile     context
            return $ [ setup   | nonCabalContext context ]
                  ++ [ haddock | docs && stage == Stage1 ]
                  ++ libs ++ more
        else -- The only target of a program package is the executable.
            fmap maybeToList . programPath =<< programContext stage pkg

packageRules :: Rules ()
packageRules = do
    -- We cannot register multiple GHC packages in parallel. Also we cannot run
    -- GHC when the package database is being mutated by "ghc-pkg". This is a
    -- classic concurrent read exclusive write (CREW) conflict.
    let maxConcurrentReaders = 1000
    packageDb <- newResource "package-db" maxConcurrentReaders
    let readPackageDb  = [(packageDb, 1)]
        writePackageDb = [(packageDb, maxConcurrentReaders)]

    let contexts        = liftM3 Context        allStages knownPackages allWays
        vanillaContexts = liftM2 vanillaContext allStages knownPackages

    forM_ contexts $ mconcat
        [ Rules.Compile.compilePackage readPackageDb
        , Rules.Library.buildPackageLibrary ]

    let dynamicContexts = liftM3 Context [Stage1 ..] knownPackages [dynamic]
    forM_ dynamicContexts Rules.Library.buildDynamicLib

    forM_ vanillaContexts $ mconcat
        [ Rules.Data.buildPackageData
        , Rules.Dependencies.buildPackageDependencies readPackageDb
        , Rules.Documentation.buildPackageDocumentation
        , Rules.Library.buildPackageGhciLibrary
        , Rules.Generate.generatePackageCode
        , Rules.Program.buildProgram readPackageDb
        , Rules.Register.registerPackage writePackageDb ]

buildRules :: Rules ()
buildRules = do
    Rules.Cabal.cabalRules
    Rules.Configure.configureRules
    Rules.Generate.copyRules
    Rules.Generate.generateRules
    Rules.Gmp.gmpRules
    Rules.Libffi.libffiRules
    packageRules
    Rules.Perl.perlScriptRules

oracleRules :: Rules ()
oracleRules = do
    Hadrian.Oracles.ArgsHash.argsHashOracle trackArgument getArgs
    Hadrian.Oracles.DirectoryContents.directoryContentsOracle
    Hadrian.Oracles.KeyValue.keyValueOracle
    Hadrian.Oracles.Path.pathOracle
    Oracles.ModuleFiles.moduleFilesOracle

programsStage1Only :: [Package]
programsStage1Only =
    [ deriveConstants, genprimopcode, hp2ps, runGhc
    , ghcCabal, hpc, dllSplit, ghcPkg, hsc2hs
    , genapply, ghc ]<|MERGE_RESOLUTION|>--- conflicted
+++ resolved
@@ -24,11 +24,6 @@
 import qualified Rules.Program
 import qualified Rules.Register
 import Settings
-<<<<<<< HEAD
-=======
-import Settings.Path (inplaceLibCopyTargets, pkgLibraryFile,
-                      pkgSetupConfigFile, pkgHaddockFile)
->>>>>>> 0c67f7d2
 import Target
 import Utilities
 
