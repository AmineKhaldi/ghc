# This file is processed by the configure script
# See 'src/Settings/User.hs' for user-defined settings
#=====================================================

# Paths to builders:
#===================

alex           = @AlexCmd@
ar             = @ArCmd@
gcc            = @WhatGccIsCalled@
happy          = @HappyCmd@
hs-cpp         = @HaskellCPPCmd@
hscolour       = @HSCOLOUR@
ld             = @LdCmd@
make           = @MakeCmd@
nm             = @NmCmd@
objdump        = @ObjdumpCmd@
ranlib         = @REAL_RANLIB_CMD@
system-gcc     = @CC_STAGE0@
system-ghc     = @WithGhc@
system-ghc-pkg = @GhcPkgCmd@
tar            = @TarCmd@
patch          = @PatchCmd@
perl           = @PerlCmd@

# Information about builders:
#============================

ar-supports-at-file = @ArSupportsAtFile@
cc-clang-backend    = @CC_CLANG_BACKEND@
cc-llvm-backend     = @CC_LLVM_BACKEND@
gcc-is-clang        = @GccIsClang@
gcc-lt-46           = @GccLT46@
hs-cpp-args         = @HaskellCPPArgs@

# Build options:
#===============

solaris-broken-shld  = @SOLARIS_BROKEN_SHLD@
split-objects-broken = @SplitObjsBroken@
ghc-unregisterised   = @Unregisterised@
ghc-source-path      = @hardtop@
leading-underscore   = @LeadingUnderscore@

# Information about build, host and target systems:
#==================================================

build-platform        = @BuildPlatform@
build-arch            = @BuildArch_CPP@
build-os              = @BuildOS_CPP@
build-vendor          = @BuildVendor_CPP@

host-platform         = @HostPlatform@
host-arch             = @HostArch_CPP@
host-os               = @HostOS_CPP@
host-vendor           = @HostVendor_CPP@

target-platform       = @TargetPlatform@
target-platform-full  = @TargetPlatformFull@
target-arch           = @TargetArch_CPP@
target-os             = @TargetOS_CPP@
target-vendor         = @TargetVendor_CPP@

cross-compiling       = @CrossCompiling@

dynamic-extension     = @soext_target@

ghc-version           = @GhcVersion@
ghc-major-version     = @GhcMajVersion@
ghc-minor-version     = @GhcMinVersion@
ghc-patch-level       = @GhcPatchLevel@

project-name          = @ProjectName@
project-version       = @ProjectVersion@
project-version-int   = @ProjectVersionInt@
project-patch-level   = @ProjectPatchLevel@
project-patch-level1  = @ProjectPatchLevel1@
project-patch-level2  = @ProjectPatchLevel2@
project-git-commit-id = @ProjectGitCommitId@

# Compilation and linking flags:
#===============================

conf-cc-args-stage0         = @CONF_CC_OPTS_STAGE0@
conf-cc-args-stage1         = @CONF_CC_OPTS_STAGE1@
conf-cc-args-stage2         = @CONF_CC_OPTS_STAGE2@

conf-cpp-args-stage0        = @CONF_CPP_OPTS_STAGE0@
conf-cpp-args-stage1        = @CONF_CPP_OPTS_STAGE1@
conf-cpp-args-stage2        = @CONF_CPP_OPTS_STAGE2@

conf-gcc-linker-args-stage0 = @CONF_GCC_LINKER_OPTS_STAGE0@
conf-gcc-linker-args-stage1 = @CONF_GCC_LINKER_OPTS_STAGE1@
conf-gcc-linker-args-stage2 = @CONF_GCC_LINKER_OPTS_STAGE2@

conf-ld-linker-args-stage0  = @CONF_LD_LINKER_OPTS_STAGE0@
conf-ld-linker-args-stage1  = @CONF_LD_LINKER_OPTS_STAGE1@
conf-ld-linker-args-stage2  = @CONF_LD_LINKER_OPTS_STAGE2@

# Include and library directories:
#=================================

iconv-include-dirs = @ICONV_INCLUDE_DIRS@
iconv-lib-dirs     = @ICONV_LIB_DIRS@

gmp-include-dirs   = @GMP_INCLUDE_DIRS@
gmp-lib-dirs       = @GMP_LIB_DIRS@

<<<<<<< HEAD
use-system-ffi     = @UseSystemLibFFI@
ffi-include-dir   = @FFIIncludeDir@
ffi-lib-dir       = @FFILibDir@

=======
>>>>>>> 40b79206
# Optional Dependencies:
#=======================

with-libdw         = @HaveLibdw@
<|MERGE_RESOLUTION|>--- conflicted
+++ resolved
@@ -1,119 +1,116 @@
-# This file is processed by the configure script
-# See 'src/Settings/User.hs' for user-defined settings
-#=====================================================
-
-# Paths to builders:
-#===================
-
-alex           = @AlexCmd@
-ar             = @ArCmd@
-gcc            = @WhatGccIsCalled@
-happy          = @HappyCmd@
-hs-cpp         = @HaskellCPPCmd@
-hscolour       = @HSCOLOUR@
-ld             = @LdCmd@
-make           = @MakeCmd@
-nm             = @NmCmd@
-objdump        = @ObjdumpCmd@
-ranlib         = @REAL_RANLIB_CMD@
-system-gcc     = @CC_STAGE0@
-system-ghc     = @WithGhc@
-system-ghc-pkg = @GhcPkgCmd@
-tar            = @TarCmd@
-patch          = @PatchCmd@
-perl           = @PerlCmd@
-
-# Information about builders:
-#============================
-
-ar-supports-at-file = @ArSupportsAtFile@
-cc-clang-backend    = @CC_CLANG_BACKEND@
-cc-llvm-backend     = @CC_LLVM_BACKEND@
-gcc-is-clang        = @GccIsClang@
-gcc-lt-46           = @GccLT46@
-hs-cpp-args         = @HaskellCPPArgs@
-
-# Build options:
-#===============
-
-solaris-broken-shld  = @SOLARIS_BROKEN_SHLD@
-split-objects-broken = @SplitObjsBroken@
-ghc-unregisterised   = @Unregisterised@
-ghc-source-path      = @hardtop@
-leading-underscore   = @LeadingUnderscore@
-
-# Information about build, host and target systems:
-#==================================================
-
-build-platform        = @BuildPlatform@
-build-arch            = @BuildArch_CPP@
-build-os              = @BuildOS_CPP@
-build-vendor          = @BuildVendor_CPP@
-
-host-platform         = @HostPlatform@
-host-arch             = @HostArch_CPP@
-host-os               = @HostOS_CPP@
-host-vendor           = @HostVendor_CPP@
-
-target-platform       = @TargetPlatform@
-target-platform-full  = @TargetPlatformFull@
-target-arch           = @TargetArch_CPP@
-target-os             = @TargetOS_CPP@
-target-vendor         = @TargetVendor_CPP@
-
-cross-compiling       = @CrossCompiling@
-
-dynamic-extension     = @soext_target@
-
-ghc-version           = @GhcVersion@
-ghc-major-version     = @GhcMajVersion@
-ghc-minor-version     = @GhcMinVersion@
-ghc-patch-level       = @GhcPatchLevel@
-
-project-name          = @ProjectName@
-project-version       = @ProjectVersion@
-project-version-int   = @ProjectVersionInt@
-project-patch-level   = @ProjectPatchLevel@
-project-patch-level1  = @ProjectPatchLevel1@
-project-patch-level2  = @ProjectPatchLevel2@
-project-git-commit-id = @ProjectGitCommitId@
-
-# Compilation and linking flags:
-#===============================
-
-conf-cc-args-stage0         = @CONF_CC_OPTS_STAGE0@
-conf-cc-args-stage1         = @CONF_CC_OPTS_STAGE1@
-conf-cc-args-stage2         = @CONF_CC_OPTS_STAGE2@
-
-conf-cpp-args-stage0        = @CONF_CPP_OPTS_STAGE0@
-conf-cpp-args-stage1        = @CONF_CPP_OPTS_STAGE1@
-conf-cpp-args-stage2        = @CONF_CPP_OPTS_STAGE2@
-
-conf-gcc-linker-args-stage0 = @CONF_GCC_LINKER_OPTS_STAGE0@
-conf-gcc-linker-args-stage1 = @CONF_GCC_LINKER_OPTS_STAGE1@
-conf-gcc-linker-args-stage2 = @CONF_GCC_LINKER_OPTS_STAGE2@
-
-conf-ld-linker-args-stage0  = @CONF_LD_LINKER_OPTS_STAGE0@
-conf-ld-linker-args-stage1  = @CONF_LD_LINKER_OPTS_STAGE1@
-conf-ld-linker-args-stage2  = @CONF_LD_LINKER_OPTS_STAGE2@
-
-# Include and library directories:
-#=================================
-
-iconv-include-dirs = @ICONV_INCLUDE_DIRS@
-iconv-lib-dirs     = @ICONV_LIB_DIRS@
-
-gmp-include-dirs   = @GMP_INCLUDE_DIRS@
-gmp-lib-dirs       = @GMP_LIB_DIRS@
-
-<<<<<<< HEAD
-use-system-ffi     = @UseSystemLibFFI@
-ffi-include-dir   = @FFIIncludeDir@
-ffi-lib-dir       = @FFILibDir@
-
-=======
->>>>>>> 40b79206
-# Optional Dependencies:
-#=======================
-
-with-libdw         = @HaveLibdw@
+# This file is processed by the configure script
+# See 'src/Settings/User.hs' for user-defined settings
+#=====================================================
+
+# Paths to builders:
+#===================
+
+alex           = @AlexCmd@
+ar             = @ArCmd@
+gcc            = @WhatGccIsCalled@
+happy          = @HappyCmd@
+hs-cpp         = @HaskellCPPCmd@
+hscolour       = @HSCOLOUR@
+ld             = @LdCmd@
+make           = @MakeCmd@
+nm             = @NmCmd@
+objdump        = @ObjdumpCmd@
+ranlib         = @REAL_RANLIB_CMD@
+system-gcc     = @CC_STAGE0@
+system-ghc     = @WithGhc@
+system-ghc-pkg = @GhcPkgCmd@
+tar            = @TarCmd@
+patch          = @PatchCmd@
+perl           = @PerlCmd@
+
+# Information about builders:
+#============================
+
+ar-supports-at-file = @ArSupportsAtFile@
+cc-clang-backend    = @CC_CLANG_BACKEND@
+cc-llvm-backend     = @CC_LLVM_BACKEND@
+gcc-is-clang        = @GccIsClang@
+gcc-lt-46           = @GccLT46@
+hs-cpp-args         = @HaskellCPPArgs@
+
+# Build options:
+#===============
+
+solaris-broken-shld  = @SOLARIS_BROKEN_SHLD@
+split-objects-broken = @SplitObjsBroken@
+ghc-unregisterised   = @Unregisterised@
+ghc-source-path      = @hardtop@
+leading-underscore   = @LeadingUnderscore@
+
+# Information about build, host and target systems:
+#==================================================
+
+build-platform        = @BuildPlatform@
+build-arch            = @BuildArch_CPP@
+build-os              = @BuildOS_CPP@
+build-vendor          = @BuildVendor_CPP@
+
+host-platform         = @HostPlatform@
+host-arch             = @HostArch_CPP@
+host-os               = @HostOS_CPP@
+host-vendor           = @HostVendor_CPP@
+
+target-platform       = @TargetPlatform@
+target-platform-full  = @TargetPlatformFull@
+target-arch           = @TargetArch_CPP@
+target-os             = @TargetOS_CPP@
+target-vendor         = @TargetVendor_CPP@
+
+cross-compiling       = @CrossCompiling@
+
+dynamic-extension     = @soext_target@
+
+ghc-version           = @GhcVersion@
+ghc-major-version     = @GhcMajVersion@
+ghc-minor-version     = @GhcMinVersion@
+ghc-patch-level       = @GhcPatchLevel@
+
+project-name          = @ProjectName@
+project-version       = @ProjectVersion@
+project-version-int   = @ProjectVersionInt@
+project-patch-level   = @ProjectPatchLevel@
+project-patch-level1  = @ProjectPatchLevel1@
+project-patch-level2  = @ProjectPatchLevel2@
+project-git-commit-id = @ProjectGitCommitId@
+
+# Compilation and linking flags:
+#===============================
+
+conf-cc-args-stage0         = @CONF_CC_OPTS_STAGE0@
+conf-cc-args-stage1         = @CONF_CC_OPTS_STAGE1@
+conf-cc-args-stage2         = @CONF_CC_OPTS_STAGE2@
+
+conf-cpp-args-stage0        = @CONF_CPP_OPTS_STAGE0@
+conf-cpp-args-stage1        = @CONF_CPP_OPTS_STAGE1@
+conf-cpp-args-stage2        = @CONF_CPP_OPTS_STAGE2@
+
+conf-gcc-linker-args-stage0 = @CONF_GCC_LINKER_OPTS_STAGE0@
+conf-gcc-linker-args-stage1 = @CONF_GCC_LINKER_OPTS_STAGE1@
+conf-gcc-linker-args-stage2 = @CONF_GCC_LINKER_OPTS_STAGE2@
+
+conf-ld-linker-args-stage0  = @CONF_LD_LINKER_OPTS_STAGE0@
+conf-ld-linker-args-stage1  = @CONF_LD_LINKER_OPTS_STAGE1@
+conf-ld-linker-args-stage2  = @CONF_LD_LINKER_OPTS_STAGE2@
+
+# Include and library directories:
+#=================================
+
+iconv-include-dirs = @ICONV_INCLUDE_DIRS@
+iconv-lib-dirs     = @ICONV_LIB_DIRS@
+
+gmp-include-dirs   = @GMP_INCLUDE_DIRS@
+gmp-lib-dirs       = @GMP_LIB_DIRS@
+
+use-system-ffi     = @UseSystemLibFFI@
+ffi-include-dir   = @FFIIncludeDir@
+ffi-lib-dir       = @FFILibDir@
+
+# Optional Dependencies:
+#=======================
+
+with-libdw         = @HaveLibdw@