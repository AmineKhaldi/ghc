--- conflicted
+++ resolved
@@ -1393,14 +1393,9 @@
        ; let usage :: [ImportDeclUsage]
              usage = findImportUsage imports rdr_env (Set.elems uses)
 
-<<<<<<< HEAD
        ; traceRn (vcat [ ptext (sLit "Uses:") <+> ppr (Set.elems uses)
                        , ptext (sLit "Import usage") <+> ppr usage])
-       ; ifDOptM Opt_WarnUnusedImports $
-=======
-       ; traceRn (ptext (sLit "Import usage") <+> ppr usage)
        ; ifWOptM Opt_WarnUnusedImports $
->>>>>>> 7639e751
          mapM_ warnUnusedImport usage
 
        ; ifDOptM Opt_D_dump_minimal_imports $
