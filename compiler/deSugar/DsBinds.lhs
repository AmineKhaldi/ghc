%
% (c) The University of Glasgow 2006
% (c) The GRASP/AQUA Project, Glasgow University, 1992-1998
%

Pattern-matching bindings (HsBinds and MonoBinds)

Handles @HsBinds@; those at the top level require different handling,
in that the @Rec@/@NonRec@/etc structure is thrown away (whereas at
lower levels it is preserved with @let@/@letrec@s).

\begin{code}
{-# OPTIONS -fno-warn-tabs #-}
-- The above warning supression flag is a temporary kludge.
-- While working on this module you are encouraged to remove it and
-- detab the module (please do the detabbing in a separate patch). See
--     http://hackage.haskell.org/trac/ghc/wiki/Commentary/CodingStyle#TabsvsSpaces
-- for details

module DsBinds ( dsTopLHsBinds, dsLHsBinds, decomposeRuleLhs, dsSpec,
                 dsHsWrapper, dsTcEvBinds, dsEvBinds, dsTcCoercion
  ) where

#include "HsVersions.h"

import {-# SOURCE #-}	DsExpr( dsLExpr )
import {-# SOURCE #-}	Match( matchWrapper )

import DsMonad
import DsGRHSs
import DsUtils

import HsSyn		-- lots of things
import CoreSyn		-- lots of things
import HscTypes         ( MonadThings )
import Literal          ( Literal(MachStr) )
import CoreSubst
import MkCore
import CoreUtils
import CoreArity ( etaExpand )
import CoreUnfold
import CoreFVs
import Digraph


import TyCon      ( isTupleTyCon, tyConDataCons_maybe )
import TcEvidence
import TcType
import Type
import Coercion hiding (substCo)
import TysWiredIn ( eqBoxDataCon, tupleCon )
import Id
import Class
import DataCon	( dataConWorkId )
import Name	( Name, localiseName )
import MkId	( seqId )
import Var
import VarSet
import Rules
import VarEnv
import Outputable
import SrcLoc
import Maybes
import OrdList
import Bag
import BasicTypes hiding ( TopLevel )
import DynFlags
import FastString
import ErrUtils( MsgDoc )
import Util
import Control.Monad( when )
import MonadUtils
import Control.Monad(liftM)
\end{code}

%************************************************************************
%*									*
\subsection[dsMonoBinds]{Desugaring a @MonoBinds@}
%*									*
%************************************************************************

\begin{code}
dsTopLHsBinds :: LHsBinds Id -> DsM (OrdList (Id,CoreExpr))
dsTopLHsBinds binds = ds_lhs_binds binds

dsLHsBinds :: LHsBinds Id -> DsM [(Id,CoreExpr)]
dsLHsBinds binds = do { binds' <- ds_lhs_binds binds
                      ; return (fromOL binds') }

------------------------
ds_lhs_binds :: LHsBinds Id -> DsM (OrdList (Id,CoreExpr))

ds_lhs_binds binds = do { ds_bs <- mapBagM dsLHsBind binds
                        ; return (foldBag appOL id nilOL ds_bs) }

dsLHsBind :: LHsBind Id -> DsM (OrdList (Id,CoreExpr))
dsLHsBind (L loc bind)
  = putSrcSpanDs loc $ dsHsBind bind

dsHsBind :: HsBind Id -> DsM (OrdList (Id,CoreExpr))

dsHsBind (VarBind { var_id = var, var_rhs = expr, var_inline = inline_regardless })
  = do  { core_expr <- dsLExpr expr

	        -- Dictionary bindings are always VarBinds,
	        -- so we only need do this here
        ; let var' | inline_regardless = var `setIdUnfolding` mkCompulsoryUnfolding core_expr
	      	   | otherwise         = var

        ; return (unitOL (makeCorePair var' False 0 core_expr)) }

dsHsBind (FunBind { fun_id = L _ fun, fun_matches = matches
                  , fun_co_fn = co_fn, fun_tick = tick
                  , fun_infix = inf })
 = do	{ (args, body) <- matchWrapper (FunRhs (idName fun) inf) matches
        ; let body' = mkOptTickBox tick body
        ; rhs <- dsHsWrapper co_fn (mkLams args body')
        ; {- pprTrace "dsHsBind" (ppr fun <+> ppr (idInlinePragma fun)) $ -}
           return (unitOL (makeCorePair fun False 0 rhs)) }

dsHsBind (PatBind { pat_lhs = pat, pat_rhs = grhss, pat_rhs_ty = ty
                  , pat_ticks = (rhs_tick, var_ticks) })
  = do	{ body_expr <- dsGuarded grhss ty
        ; let body' = mkOptTickBox rhs_tick body_expr
        ; sel_binds <- mkSelectorBinds var_ticks pat body'
	  -- We silently ignore inline pragmas; no makeCorePair
	  -- Not so cool, but really doesn't matter
    ; return (toOL sel_binds) }

	-- A common case: one exported variable
	-- Non-recursive bindings come through this way
	-- So do self-recursive bindings, and recursive bindings
	-- that have been chopped up with type signatures
dsHsBind (AbsBinds { abs_tvs = tyvars, abs_ev_vars = dicts
                   , abs_exports = [export]
                   , abs_ev_binds = ev_binds, abs_binds = binds })
  | ABE { abe_wrap = wrap, abe_poly = global
        , abe_mono = local, abe_prags = prags } <- export
  = do  { bind_prs    <- ds_lhs_binds binds
	; let	core_bind = Rec (fromOL bind_prs)
        ; ds_binds <- dsTcEvBinds ev_binds
        ; rhs <- dsHsWrapper wrap $  -- Usually the identity
			    mkLams tyvars $ mkLams dicts $ 
	                    mkCoreLets ds_binds $
                            Let core_bind $
                            Var local
    
	; (spec_binds, rules) <- dsSpecs rhs prags

	; let   global'   = addIdSpecialisations global rules
		main_bind = makeCorePair global' (isDefaultMethod prags)
                                         (dictArity dicts) rhs 
    
	; return (main_bind `consOL` spec_binds) }

dsHsBind (AbsBinds { abs_tvs = tyvars, abs_ev_vars = dicts
                   , abs_exports = exports, abs_ev_binds = ev_binds
                   , abs_binds = binds })
         -- See Note [Desugaring AbsBinds]
  = do  { bind_prs    <- ds_lhs_binds binds
<<<<<<< HEAD
        ; ds_binds    <- dsTcEvBinds ev_binds
        ; let core_bind = Rec (fromOL bind_prs)
=======
        ; let core_bind = Rec [ makeCorePair (add_inline lcl_id) False 0 rhs
                              | (lcl_id, rhs) <- fromOL bind_prs ]
>>>>>>> 93299cce
	      	-- Monomorphic recursion possible, hence Rec

	      tup_expr     = mkBigCoreVarTup locals
	      tup_ty	   = exprType tup_expr
	      poly_tup_rhs = mkLams tyvars $ mkLams dicts $
	      		     mkCoreLets ds_binds $
			     Let core_bind $
	 	     	     tup_expr
	      locals       = map abe_mono exports

	; poly_tup_id <- newSysLocalDs (exprType poly_tup_rhs)

	; let mk_bind (ABE { abe_wrap = wrap, abe_poly = global
                           , abe_mono = local, abe_prags = spec_prags })
	        = do { tup_id  <- newSysLocalDs tup_ty
	             ; rhs <- dsHsWrapper wrap $ 
                                 mkLams tyvars $ mkLams dicts $
	      	     		 mkTupleSelector locals local tup_id $
			         mkVarApps (Var poly_tup_id) (tyvars ++ dicts)
                     ; let rhs_for_spec = Let (NonRec poly_tup_id poly_tup_rhs) rhs
		     ; (spec_binds, rules) <- dsSpecs rhs_for_spec spec_prags
		     ; let global' = (global `setInlinePragma` defaultInlinePragma)
                                             `addIdSpecialisations` rules
                           -- Kill the INLINE pragma because it applies to
                           -- the user written (local) function.  The global
                           -- Id is just the selector.  Hmm.  
		     ; return ((global', rhs) `consOL` spec_binds) }

        ; export_binds_s <- mapM mk_bind exports

	; return ((poly_tup_id, poly_tup_rhs) `consOL` 
		    concatOL export_binds_s) }
  where
    inline_env :: IdEnv Id   -- Maps a monomorphic local Id to one with
                             -- the inline pragma from the source
                             -- The type checker put the inline pragma
                             -- on the *global* Id, so we need to transfer it
    inline_env = mkVarEnv [ (lcl_id, setInlinePragma lcl_id prag)
                          | ABE { abe_mono = lcl_id, abe_poly = gbl_id } <- exports
                          , let prag = idInlinePragma gbl_id ]

    add_inline :: Id -> Id    -- tran
    add_inline lcl_id = lookupVarEnv inline_env lcl_id `orElse` lcl_id

------------------------
makeCorePair :: Id -> Bool -> Arity -> CoreExpr -> (Id, CoreExpr)
makeCorePair gbl_id is_default_method dict_arity rhs
  | is_default_method		      -- Default methods are *always* inlined
  = (gbl_id `setIdUnfolding` mkCompulsoryUnfolding rhs, rhs)

  | otherwise
  = case inlinePragmaSpec inline_prag of
      	  EmptyInlineSpec -> (gbl_id, rhs)
      	  NoInline        -> (gbl_id, rhs)
      	  Inlinable       -> (gbl_id `setIdUnfolding` inlinable_unf, rhs)
          Inline          -> inline_pair

  where
    inline_prag   = idInlinePragma gbl_id
    inlinable_unf = mkInlinableUnfolding rhs
    inline_pair
       | Just arity <- inlinePragmaSat inline_prag
      	-- Add an Unfolding for an INLINE (but not for NOINLINE)
	-- And eta-expand the RHS; see Note [Eta-expanding INLINE things]
       , let real_arity = dict_arity + arity
        -- NB: The arity in the InlineRule takes account of the dictionaries
       = ( gbl_id `setIdUnfolding` mkInlineUnfolding (Just real_arity) rhs
         , etaExpand real_arity rhs)

       | otherwise
       = pprTrace "makeCorePair: arity missing" (ppr gbl_id) $
         (gbl_id `setIdUnfolding` mkInlineUnfolding Nothing rhs, rhs)


dictArity :: [Var] -> Arity
-- Don't count coercion variables in arity
dictArity dicts = count isId dicts
\end{code}

[Desugaring AbsBinds]
~~~~~~~~~~~~~~~~~~~~~
In the general AbsBinds case we desugar the binding to this:

       tup a (d:Num a) = let fm = ...gm...
                             gm = ...fm...
                         in (fm,gm)
       f a d = case tup a d of { (fm,gm) -> fm }
       g a d = case tup a d of { (fm,gm) -> fm }

Note [Rules and inlining]
~~~~~~~~~~~~~~~~~~~~~~~~~
Common special case: no type or dictionary abstraction
This is a bit less trivial than you might suppose
The naive way woudl be to desguar to something like
	f_lcl = ...f_lcl...	-- The "binds" from AbsBinds
	M.f = f_lcl		-- Generated from "exports"
But we don't want that, because if M.f isn't exported,
it'll be inlined unconditionally at every call site (its rhs is 
trivial).  That would be ok unless it has RULES, which would 
thereby be completely lost.  Bad, bad, bad.

Instead we want to generate
	M.f = ...f_lcl...
	f_lcl = M.f
Now all is cool. The RULES are attached to M.f (by SimplCore), 
and f_lcl is rapidly inlined away.

This does not happen in the same way to polymorphic binds,
because they desugar to
	M.f = /\a. let f_lcl = ...f_lcl... in f_lcl
Although I'm a bit worried about whether full laziness might
float the f_lcl binding out and then inline M.f at its call site

Note [Specialising in no-dict case]
~~~~~~~~~~~~~~~~~~~~~~~~~~~~~~~~~~~
Even if there are no tyvars or dicts, we may have specialisation pragmas.
Class methods can generate
      AbsBinds [] [] [( ... spec-prag]
         { AbsBinds [tvs] [dicts] ...blah }
So the overloading is in the nested AbsBinds. A good example is in GHC.Float:

  class  (Real a, Fractional a) => RealFrac a  where
    round :: (Integral b) => a -> b

  instance  RealFrac Float  where
    {-# SPECIALIZE round :: Float -> Int #-}

The top-level AbsBinds for $cround has no tyvars or dicts (because the 
instance does not).  But the method is locally overloaded!

Note [Abstracting over tyvars only]
~~~~~~~~~~~~~~~~~~~~~~~~~~~~~~~~~~~
When abstracting over type variable only (not dictionaries), we don't really need to
built a tuple and select from it, as we do in the general case. Instead we can take

	AbsBinds [a,b] [ ([a,b], fg, fl, _),
		         ([b],   gg, gl, _) ]
		{ fl = e1
		  gl = e2
		   h = e3 }

and desugar it to

	fg = /\ab. let B in e1
	gg = /\b. let a = () in let B in S(e2)
	h  = /\ab. let B in e3

where B is the *non-recursive* binding
	fl = fg a b
	gl = gg b
	h  = h a b    -- See (b); note shadowing!

Notice (a) g has a different number of type variables to f, so we must
	     use the mkArbitraryType thing to fill in the gaps.  
	     We use a type-let to do that.

	 (b) The local variable h isn't in the exports, and rather than
	     clone a fresh copy we simply replace h by (h a b), where
	     the two h's have different types!  Shadowing happens here,
	     which looks confusing but works fine.

	 (c) The result is *still* quadratic-sized if there are a lot of
	     small bindings.  So if there are more than some small
	     number (10), we filter the binding set B by the free
	     variables of the particular RHS.  Tiresome.

Why got to this trouble?  It's a common case, and it removes the
quadratic-sized tuple desugaring.  Less clutter, hopefullly faster
compilation, especially in a case where there are a *lot* of
bindings.


Note [Eta-expanding INLINE things]
~~~~~~~~~~~~~~~~~~~~~~~~~~~~~~~~~~
Consider
   foo :: Eq a => a -> a
   {-# INLINE foo #-}
   foo x = ...

If (foo d) ever gets floated out as a common sub-expression (which can
happen as a result of method sharing), there's a danger that we never 
get to do the inlining, which is a Terribly Bad thing given that the
user said "inline"!

To avoid this we pre-emptively eta-expand the definition, so that foo
has the arity with which it is declared in the source code.  In this
example it has arity 2 (one for the Eq and one for x). Doing this 
should mean that (foo d) is a PAP and we don't share it.

Note [Nested arities]
~~~~~~~~~~~~~~~~~~~~~
For reasons that are not entirely clear, method bindings come out looking like
this:

  AbsBinds [] [] [$cfromT <= [] fromT]
    $cfromT [InlPrag=INLINE] :: T Bool -> Bool
    { AbsBinds [] [] [fromT <= [] fromT_1]
        fromT :: T Bool -> Bool
        { fromT_1 ((TBool b)) = not b } } }

Note the nested AbsBind.  The arity for the InlineRule on $cfromT should be
gotten from the binding for fromT_1.

It might be better to have just one level of AbsBinds, but that requires more
thought!

Note [Implementing SPECIALISE pragmas]
~~~~~~~~~~~~~~~~~~~~~~~~~~~~~~~~~~~~~~
Example:
	f :: (Eq a, Ix b) => a -> b -> Bool
	{-# SPECIALISE f :: (Ix p, Ix q) => Int -> (p,q) -> Bool #-}
        f = <poly_rhs>

From this the typechecker generates

    AbsBinds [ab] [d1,d2] [([ab], f, f_mono, prags)] binds

    SpecPrag (wrap_fn :: forall a b. (Eq a, Ix b) => XXX
                      -> forall p q. (Ix p, Ix q) => XXX[ Int/a, (p,q)/b ])

Note that wrap_fn can transform *any* function with the right type prefix 
    forall ab. (Eq a, Ix b) => XXX
regardless of XXX.  It's sort of polymorphic in XXX.  This is
useful: we use the same wrapper to transform each of the class ops, as
well as the dict.

From these we generate:

    Rule: 	forall p, q, (dp:Ix p), (dq:Ix q). 
                    f Int (p,q) dInt ($dfInPair dp dq) = f_spec p q dp dq

    Spec bind:	f_spec = wrap_fn <poly_rhs>

Note that 

  * The LHS of the rule may mention dictionary *expressions* (eg
    $dfIxPair dp dq), and that is essential because the dp, dq are
    needed on the RHS.

  * The RHS of f_spec, <poly_rhs> has a *copy* of 'binds', so that it 
    can fully specialise it.

\begin{code}
------------------------
dsSpecs :: CoreExpr     -- Its rhs
        -> TcSpecPrags
        -> DsM ( OrdList (Id,CoreExpr) 	-- Binding for specialised Ids
	       , [CoreRule] )		-- Rules for the Global Ids
-- See Note [Implementing SPECIALISE pragmas]
dsSpecs _ IsDefaultMethod = return (nilOL, [])
dsSpecs poly_rhs (SpecPrags sps)
  = do { pairs <- mapMaybeM (dsSpec (Just poly_rhs)) sps
       ; let (spec_binds_s, rules) = unzip pairs
       ; return (concatOL spec_binds_s, rules) }

dsSpec :: Maybe CoreExpr  	-- Just rhs => RULE is for a local binding
       	  			-- Nothing => RULE is for an imported Id
				-- 	      rhs is in the Id's unfolding
       -> Located TcSpecPrag
       -> DsM (Maybe (OrdList (Id,CoreExpr), CoreRule))
dsSpec mb_poly_rhs (L loc (SpecPrag poly_id spec_co spec_inl))
  | isJust (isClassOpId_maybe poly_id)
  = putSrcSpanDs loc $ 
    do { warnDs (ptext (sLit "Ignoring useless SPECIALISE pragma for class method selector") 
                 <+> quotes (ppr poly_id))
       ; return Nothing  }  -- There is no point in trying to specialise a class op
       	 		    -- Moreover, classops don't (currently) have an inl_sat arity set
			    -- (it would be Just 0) and that in turn makes makeCorePair bleat

  | no_act_spec && isNeverActive rule_act 
  = putSrcSpanDs loc $ 
    do { warnDs (ptext (sLit "Ignoring useless SPECIALISE pragma for NOINLINE function:")
                 <+> quotes (ppr poly_id))
       ; return Nothing  }  -- Function is NOINLINE, and the specialiation inherits that
       	 		    -- See Note [Activation pragmas for SPECIALISE]

  | otherwise
  = putSrcSpanDs loc $ 
    do { let poly_name = idName poly_id
       ; spec_name <- newLocalName poly_name
       ; (bndrs, ds_lhs) <- liftM collectBinders
                                  (dsHsWrapper spec_co (Var poly_id))
       ; let spec_ty = mkPiTypes bndrs (exprType ds_lhs)
       ; case decomposeRuleLhs bndrs ds_lhs of {
           Left msg -> do { warnDs msg; return Nothing } ;
           Right (final_bndrs, _fn, args) -> do

       { (spec_unf, unf_pairs) <- specUnfolding spec_co spec_ty (realIdUnfolding poly_id)

       ; let spec_id  = mkLocalId spec_name spec_ty 
         	            `setInlinePragma` inl_prag
         	 	    `setIdUnfolding`  spec_unf
             rule =  mkRule False {- Not auto -} is_local_id
                        (mkFastString ("SPEC " ++ showSDoc (ppr poly_name)))
       			rule_act poly_name
       		        final_bndrs args
       			(mkVarApps (Var spec_id) bndrs)

       ; spec_rhs <- dsHsWrapper spec_co poly_rhs
       ; let spec_pair = makeCorePair spec_id False (dictArity bndrs) spec_rhs

       ; dflags <- getDynFlags
       ; when (isInlinePragma id_inl && wopt Opt_WarnPointlessPragmas dflags)
              (warnDs (specOnInline poly_name))
       ; return (Just (spec_pair `consOL` unf_pairs, rule))
       } } }
  where
    is_local_id = isJust mb_poly_rhs
    poly_rhs | Just rhs <-  mb_poly_rhs
             = rhs  	    -- Local Id; this is its rhs
             | Just unfolding <- maybeUnfoldingTemplate (realIdUnfolding poly_id)
             = unfolding    -- Imported Id; this is its unfolding
	       		    -- Use realIdUnfolding so we get the unfolding 
			    -- even when it is a loop breaker. 
			    -- We want to specialise recursive functions!
             | otherwise = pprPanic "dsImpSpecs" (ppr poly_id)
	                    -- The type checker has checked that it *has* an unfolding

    id_inl = idInlinePragma poly_id

    -- See Note [Activation pragmas for SPECIALISE]
    inl_prag | not (isDefaultInlinePragma spec_inl)    = spec_inl
             | not is_local_id  -- See Note [Specialising imported functions]
             	    		 -- in OccurAnal
             , isStrongLoopBreaker (idOccInfo poly_id) = neverInlinePragma
             | otherwise                               = id_inl
     -- Get the INLINE pragma from SPECIALISE declaration, or,
     -- failing that, from the original Id

    spec_prag_act = inlinePragmaActivation spec_inl

    -- See Note [Activation pragmas for SPECIALISE]
    -- no_act_spec is True if the user didn't write an explicit
    -- phase specification in the SPECIALISE pragma
    no_act_spec = case inlinePragmaSpec spec_inl of
                    NoInline -> isNeverActive  spec_prag_act
                    _        -> isAlwaysActive spec_prag_act
    rule_act | no_act_spec = inlinePragmaActivation id_inl   -- Inherit
             | otherwise   = spec_prag_act                   -- Specified by user


specUnfolding :: HsWrapper -> Type 
              -> Unfolding -> DsM (Unfolding, OrdList (Id,CoreExpr))
{-   [Dec 10: TEMPORARILY commented out, until we can straighten out how to
              generate unfoldings for specialised DFuns

specUnfolding wrap_fn spec_ty (DFunUnfolding _ _ ops)
  = do { let spec_rhss = map wrap_fn ops
       ; spec_ids <- mapM (mkSysLocalM (fsLit "spec") . exprType) spec_rhss
       ; return (mkDFunUnfolding spec_ty (map Var spec_ids), toOL (spec_ids `zip` spec_rhss)) }
-}
specUnfolding _ _ _
  = return (noUnfolding, nilOL)

specOnInline :: Name -> MsgDoc
specOnInline f = ptext (sLit "SPECIALISE pragma on INLINE function probably won't fire:") 
                 <+> quotes (ppr f)
\end{code}


Note [Activation pragmas for SPECIALISE]
~~~~~~~~~~~~~~~~~~~~~~~~~~~~~~~~~~~~~~~~
From a user SPECIALISE pragma for f, we generate
  a) A top-level binding    spec_fn = rhs
  b) A RULE                 f dOrd = spec_fn

We need two pragma-like things:

* spec_fn's inline pragma: inherited from f's inline pragma (ignoring 
                           activation on SPEC), unless overriden by SPEC INLINE

* Activation of RULE: from SPECIALISE pragma (if activation given)
                      otherwise from f's inline pragma

This is not obvious (see Trac #5237)!

Examples      Rule activation   Inline prag on spec'd fn
---------------------------------------------------------------------
SPEC [n] f :: ty            [n]   Always, or NOINLINE [n]
                                  copy f's prag

NOINLINE f
SPEC [n] f :: ty            [n]   NOINLINE
                                  copy f's prag

NOINLINE [k] f
SPEC [n] f :: ty            [n]   NOINLINE [k]
                                  copy f's prag

INLINE [k] f
SPEC [n] f :: ty            [n]   INLINE [k] 
                                  copy f's prag

SPEC INLINE [n] f :: ty     [n]   INLINE [n]
                                  (ignore INLINE prag on f,
                                  same activation for rule and spec'd fn)

NOINLINE [k] f
SPEC f :: ty                [n]   INLINE [k]


%************************************************************************
%*									*
\subsection{Adding inline pragmas}
%*									*
%************************************************************************

\begin{code}
decomposeRuleLhs :: [Var] -> CoreExpr -> Either SDoc ([Var], Id, [CoreExpr])
-- Take apart the LHS of a RULE.  It's supposed to look like
--     /\a. f a Int dOrdInt
-- or  /\a.\d:Ord a. let { dl::Ord [a] = dOrdList a d } in f [a] dl
-- That is, the RULE binders are lambda-bound
-- Returns Nothing if the LHS isn't of the expected shape
decomposeRuleLhs bndrs lhs 
  =  -- Note [Simplifying the left-hand side of a RULE]
    case collectArgs opt_lhs of
        (Var fn, args) -> check_bndrs fn args

        (Case scrut bndr ty [(DEFAULT, _, body)], args)
	        | isDeadBinder bndr	-- Note [Matching seqId]
		-> check_bndrs seqId (args' ++ args)
		where
		   args' = [Type (idType bndr), Type ty, scrut, body]
	   
	_other -> Left bad_shape_msg
 where
   opt_lhs = simpleOptExpr lhs

   check_bndrs fn args
     | null (dead_bndrs) = Right (extra_dict_bndrs ++ bndrs, fn, args)
     | otherwise         = Left (vcat (map dead_msg dead_bndrs))
     where
       arg_fvs = exprsFreeVars args

            -- Check for dead binders: Note [Unused spec binders]
       dead_bndrs = filterOut (`elemVarSet` arg_fvs) bndrs

            -- Add extra dict binders: Note [Constant rule dicts]
       extra_dict_bndrs = [ mkLocalId (localiseName (idName d)) (idType d)
                          | d <- varSetElems (arg_fvs `delVarSetList` bndrs)
         	          , isDictId d]


   bad_shape_msg = hang (ptext (sLit "RULE left-hand side too complicated to desugar"))
                      2 (ppr opt_lhs)
   dead_msg bndr = hang (sep [ ptext (sLit "Forall'd") <+> pp_bndr bndr
			     , ptext (sLit "is not bound in RULE lhs")])
                      2 (ppr opt_lhs)
   pp_bndr bndr
    | isTyVar bndr                      = ptext (sLit "type variable") <+> quotes (ppr bndr)
    | Just pred <- evVarPred_maybe bndr = ptext (sLit "constraint") <+> quotes (ppr pred)
    | otherwise                         = ptext (sLit "variable") <+> quotes (ppr bndr)
\end{code}

Note [Simplifying the left-hand side of a RULE]
~~~~~~~~~~~~~~~~~~~~~~~~~~~~~~~~~~~~~~~~~~~~~~~
simpleOptExpr occurrence-analyses and simplifies the lhs
and thereby
(a) sorts dict bindings into NonRecs and inlines them
(b) substitute trivial lets so that they don't get in the way
    Note that we substitute the function too; we might 
    have this as a LHS:  let f71 = M.f Int in f71
(c) does eta reduction

For (c) consider the fold/build rule, which without simplification
looked like:
	fold k z (build (/\a. g a))  ==>  ...
This doesn't match unless you do eta reduction on the build argument.
Similarly for a LHS like
	augment g (build h) 
we do not want to get
	augment (\a. g a) (build h)
otherwise we don't match when given an argument like
	augment (\a. h a a) (build h)

NB: tcSimplifyRuleLhs is very careful not to generate complicated
    dictionary expressions that we might have to match

Note [Matching seqId]
~~~~~~~~~~~~~~~~~~~
The desugarer turns (seq e r) into (case e of _ -> r), via a special-case hack
and this code turns it back into an application of seq!  
See Note [Rules for seq] in MkId for the details.

Note [Unused spec binders]
~~~~~~~~~~~~~~~~~~~~~~~~~~
Consider
	f :: a -> a
	{-# SPECIALISE f :: Eq a => a -> a #-}
It's true that this *is* a more specialised type, but the rule
we get is something like this:
	f_spec d = f
	RULE: f = f_spec d
Note that the rule is bogus, becuase it mentions a 'd' that is
not bound on the LHS!  But it's a silly specialisation anyway, becuase
the constraint is unused.  We could bind 'd' to (error "unused")
but it seems better to reject the program because it's almost certainly
a mistake.  That's what the isDeadBinder call detects.

Note [Constant rule dicts]
~~~~~~~~~~~~~~~~~~~~~~~
When the LHS of a specialisation rule, (/\as\ds. f es) has a free dict, 
which is presumably in scope at the function definition site, we can quantify 
over it too.  *Any* dict with that type will do.

So for example when you have
	f :: Eq a => a -> a
	f = <rhs>
	{-# SPECIALISE f :: Int -> Int #-}

Then we get the SpecPrag
	SpecPrag (f Int dInt) 

And from that we want the rule
	
	RULE forall dInt. f Int dInt = f_spec
	f_spec = let f = <rhs> in f Int dInt

But be careful!  That dInt might be GHC.Base.$fOrdInt, which is an External
Name, and you can't bind them in a lambda or forall without getting things
confused.   Likewise it might have an InlineRule or something, which would be
utterly bogus. So we really make a fresh Id, with the same unique and type
as the old one, but with an Internal name and no IdInfo.


%************************************************************************
%*									*
		Desugaring evidence
%*									*
%************************************************************************


\begin{code}
dsHsWrapper :: MonadThings m => HsWrapper -> CoreExpr -> m CoreExpr
dsHsWrapper WpHole 	      e = return e
dsHsWrapper (WpTyApp ty)      e = return $ App e (Type ty)
dsHsWrapper (WpLet ev_binds)  e = do bs <- dsTcEvBinds ev_binds
                                     return (mkCoreLets bs e)
dsHsWrapper (WpCompose c1 c2) e = dsHsWrapper c1 =<< dsHsWrapper c2 e
dsHsWrapper (WpCast co)       e = return $ dsTcCoercion co (mkCast e) 
dsHsWrapper (WpEvLam ev)      e = return $ Lam ev e 
dsHsWrapper (WpTyLam tv)      e = return $ Lam tv e 
dsHsWrapper (WpEvApp evtrm)   e = liftM (App e) (dsEvTerm evtrm)

--------------------------------------
dsTcEvBinds :: MonadThings m => TcEvBinds -> m [CoreBind]
dsTcEvBinds (TcEvBinds {}) = panic "dsEvBinds"    -- Zonker has got rid of this
dsTcEvBinds (EvBinds bs)   = dsEvBinds bs

dsEvBinds :: MonadThings m => Bag EvBind -> m [CoreBind]
dsEvBinds bs = mapM ds_scc (sccEvBinds bs)
  where
    ds_scc (AcyclicSCC (EvBind v r)) = liftM (NonRec v) (dsEvTerm r)
    ds_scc (CyclicSCC bs)            = liftM Rec (mapM ds_pair bs)

    ds_pair (EvBind v r) = liftM ((,) v) (dsEvTerm r)

sccEvBinds :: Bag EvBind -> [SCC EvBind]
sccEvBinds bs = stronglyConnCompFromEdgedVertices edges
  where
    edges :: [(EvBind, EvVar, [EvVar])]
    edges = foldrBag ((:) . mk_node) [] bs 

    mk_node :: EvBind -> (EvBind, EvVar, [EvVar])
    mk_node b@(EvBind var term) = (b, var, evVarsOfTerm term)


---------------------------------------
dsEvTerm :: MonadThings m => EvTerm -> m CoreExpr
dsEvTerm (EvId v) = return (Var v)

dsEvTerm (EvCast v co) 
  = return $ dsTcCoercion co $ mkCast (Var v) -- 'v' is always a lifted evidence variable so it is
                                     -- unnecessary to call varToCoreExpr v here.
dsEvTerm (EvKindCast v co)
  = return $ dsTcCoercion co $ (\_ -> Var v)

dsEvTerm (EvDFunApp df tys vars) = return (Var df `mkTyApps` tys `mkVarApps` vars)
dsEvTerm (EvCoercion co)         = return $ dsTcCoercion co mkEqBox
dsEvTerm (EvTupleSel v n)
   = ASSERT( isTupleTyCon tc )
     return $
     Case (Var v) (mkWildValBinder (varType v)) (tys !! n) [(DataAlt dc, xs, Var v')]
  where
    (tc, tys) = splitTyConApp (evVarPred v)
    Just [dc] = tyConDataCons_maybe tc
    v' = v `setVarType` ty_want
    xs = map mkWildValBinder tys_before ++ v' : map mkWildValBinder tys_after
    (tys_before, ty_want:tys_after) = splitAt n tys
dsEvTerm (EvTupleMk vs) = return $ Var (dataConWorkId dc) `mkTyApps` tys `mkVarApps` vs
  where dc = tupleCon ConstraintTuple (length vs)
        tys = map varType vs
dsEvTerm (EvSuperClass d n)
  = return $ Var sc_sel_id `mkTyApps` tys `App` Var d
  where
    sc_sel_id  = classSCSelId cls n	-- Zero-indexed
    (cls, tys) = getClassPredTys (evVarPred d)   
dsEvTerm (EvDelayedError ty msg) = return $ Var errorId `mkTyApps` [ty] `mkApps` [litMsg]
  where 
    errorId = rUNTIME_ERROR_ID
    litMsg  = Lit (MachStr msg)

dsEvTerm (EvLit l) =
  case l of
    EvNum n -> mkIntegerExpr n
    EvStr s -> mkStringExprFS s

---------------------------------------
dsTcCoercion :: TcCoercion -> (Coercion -> CoreExpr) -> CoreExpr
-- This is the crucial function that moves 
-- from TcCoercions to Coercions; see Note [TcCoercions] in Coercion
-- e.g.  dsTcCoercion (trans g1 g2) k
--       = case g1 of EqBox g1# ->
--         case g2 of EqBox g2# ->
--         k (trans g1# g2#)
dsTcCoercion co thing_inside
  = foldr wrap_in_case result_expr eqvs_covs
  where
    result_expr = thing_inside (ds_tc_coercion subst co)
    result_ty   = exprType result_expr

    -- We use the same uniques for the EqVars and the CoVars, and just change
    -- the type. So the CoVars shadow the EqVars

    eqvs_covs :: [(EqVar,CoVar)]
    eqvs_covs = [(eqv, eqv `setIdType` mkCoercionType ty1 ty2)
                | eqv <- varSetElems (coVarsOfTcCo co)
                , let (ty1, ty2) = getEqPredTys (evVarPred eqv)]

    subst = mkCvSubst emptyInScopeSet [(eqv, mkCoVarCo cov) | (eqv, cov) <- eqvs_covs]

    wrap_in_case (eqv, cov) body 
      = Case (Var eqv) eqv result_ty [(DataAlt eqBoxDataCon, [cov], body)]

ds_tc_coercion :: CvSubst -> TcCoercion -> Coercion
-- If the incoming TcCoercion if of type (a ~ b), 
--                 the result is of type (a ~# b)
-- The VarEnv maps EqVars of type (a ~ b) to Coercions of type (a ~# b)
-- No need for InScope set etc because the 
ds_tc_coercion subst tc_co
  = go tc_co
  where
    go (TcRefl ty)            = Refl (Coercion.substTy subst ty)
    go (TcTyConAppCo tc cos)  = mkTyConAppCo tc (map go cos)
    go (TcAppCo co1 co2)      = mkAppCo (go co1) (go co2)
    go (TcForAllCo tv co)     = mkForAllCo tv' (ds_tc_coercion subst' co)
                              where
                                (subst', tv') = Coercion.substTyVarBndr subst tv
    go (TcAxiomInstCo ax tys) = mkAxInstCo ax (map (Coercion.substTy subst) tys)
    go (TcSymCo co)           = mkSymCo (go co)
    go (TcTransCo co1 co2)    = mkTransCo (go co1) (go co2)
    go (TcNthCo n co)         = mkNthCo n (go co)
    go (TcInstCo co ty)       = mkInstCo (go co) ty
    go (TcLetCo bs co)        = ds_tc_coercion (ds_co_binds bs) co
    go (TcCoVarCo v)          = ds_ev_id subst v

    ds_co_binds :: TcEvBinds -> CvSubst
    ds_co_binds (EvBinds bs)      = foldl ds_scc subst (sccEvBinds bs)
    ds_co_binds eb@(TcEvBinds {}) = pprPanic "ds_co_binds" (ppr eb)

    ds_scc :: CvSubst -> SCC EvBind -> CvSubst
    ds_scc subst (AcyclicSCC (EvBind v ev_term))
      = extendCvSubstAndInScope subst v (ds_ev_term subst ev_term)
    ds_scc _ (CyclicSCC other) = pprPanic "ds_scc:cyclic" (ppr other $$ ppr tc_co)

    ds_ev_term :: CvSubst -> EvTerm -> Coercion
    ds_ev_term subst (EvCoercion tc_co) = ds_tc_coercion subst tc_co
    ds_ev_term subst (EvId v)           = ds_ev_id subst v
    ds_ev_term _ other = pprPanic "ds_ev_term" (ppr other $$ ppr tc_co)

    ds_ev_id :: CvSubst -> EqVar -> Coercion
    ds_ev_id subst v
     | Just co <- Coercion.lookupCoVar subst v = co
     | otherwise  = pprPanic "ds_tc_coercion" (ppr v $$ ppr tc_co)
\end{code}<|MERGE_RESOLUTION|>--- conflicted
+++ resolved
@@ -158,22 +158,18 @@
                    , abs_binds = binds })
          -- See Note [Desugaring AbsBinds]
   = do  { bind_prs    <- ds_lhs_binds binds
-<<<<<<< HEAD
-        ; ds_binds    <- dsTcEvBinds ev_binds
-        ; let core_bind = Rec (fromOL bind_prs)
-=======
         ; let core_bind = Rec [ makeCorePair (add_inline lcl_id) False 0 rhs
                               | (lcl_id, rhs) <- fromOL bind_prs ]
->>>>>>> 93299cce
 	      	-- Monomorphic recursion possible, hence Rec
 
+	      locals       = map abe_mono exports
 	      tup_expr     = mkBigCoreVarTup locals
 	      tup_ty	   = exprType tup_expr
-	      poly_tup_rhs = mkLams tyvars $ mkLams dicts $
+        ; ds_binds <- dsTcEvBinds ev_binds
+	; let poly_tup_rhs = mkLams tyvars $ mkLams dicts $
 	      		     mkCoreLets ds_binds $
 			     Let core_bind $
 	 	     	     tup_expr
-	      locals       = map abe_mono exports
 
 	; poly_tup_id <- newSysLocalDs (exprType poly_tup_rhs)
 
